--- conflicted
+++ resolved
@@ -53,7 +53,6 @@
           setError('Tu sesión ha expirado. Vuelve a iniciar sesión.');
           setData(null);
           setNotifications([]);
-<<<<<<< HEAD
           if (signingOutRef.current) {
             return;
           }
@@ -64,21 +63,6 @@
           } finally {
             signingOutRef.current = false;
           }
-=======
-
-          if (isSigningOut.current) {
-            return;
-          }
-
-          isSigningOut.current = true;
-
-          try {
-            await signOut();
-          } finally {
-            isSigningOut.current = false;
-          }
-
->>>>>>> 67828d16
           return;
         }
 
