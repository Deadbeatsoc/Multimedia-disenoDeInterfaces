{
  "name": "habit-tracker-api",
  "version": "1.0.0",
  "private": true,
  "type": "module",
  "main": "index.js",
  "scripts": {
    "start": "node index.js",
    "dev": "nodemon index.js"
  },
  "dependencies": {
    "bcryptjs": "^2.4.3",
    "cors": "^2.8.5",
    "dayjs": "^1.11.13",
    "dotenv": "^16.4.5",
    "express": "^4.19.2",
<<<<<<< HEAD
    "jsonwebtoken": "^9.0.2",
=======
>>>>>>> 81d8a0e9
    "pg": "^8.13.1"
  },
  "devDependencies": {
    "nodemon": "^3.1.10"
  }
}<|MERGE_RESOLUTION|>--- conflicted
+++ resolved
@@ -14,10 +14,7 @@
     "dayjs": "^1.11.13",
     "dotenv": "^16.4.5",
     "express": "^4.19.2",
-<<<<<<< HEAD
     "jsonwebtoken": "^9.0.2",
-=======
->>>>>>> 81d8a0e9
     "pg": "^8.13.1"
   },
   "devDependencies": {
