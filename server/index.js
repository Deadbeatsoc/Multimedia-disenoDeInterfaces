--- conflicted
+++ resolved
@@ -116,21 +116,15 @@
   res.json({ status: 'ok', timestamp: new Date().toISOString() });
 });
 
-<<<<<<< HEAD
 app.post(
   '/api/auth/register',
   asyncHandler(async (req, res) => {
     const { name, email, password, height, weight, age } = req.body ?? {};
-=======
-app.post('/api/auth/register', asyncHandler(async (req, res) => {
-  const { name, email, password, height, weight, age } = req.body;
->>>>>>> af32a638
 
   if (!name || !email || !password || !height || !weight || !age) {
     return res.status(400).json({ message: 'Todos los campos son obligatorios' });
   }
 
-<<<<<<< HEAD
     const normalizedEmail = String(email).trim().toLowerCase();
     const normalizedName = String(name).trim();
     const numericHeight = height === undefined || height === null ? null : toIntegerOrNull(height);
@@ -144,9 +138,6 @@
     if (age !== undefined && numericAge === null) {
       return res.status(400).json({ message: 'Edad inválida' });
     }
-=======
-  const passwordHash = await bcrypt.hash(password, 10);
->>>>>>> af32a638
 
   const result = await query(
     `INSERT INTO users (username, email, password_hash, height_cm, weight_kg, age)
@@ -155,7 +146,6 @@
     [name, email, passwordHash, height, weight, age]
   );
 
-<<<<<<< HEAD
     const passwordHash = await bcrypt.hash(String(password), 10);
     const client = await getClient();
 
@@ -330,14 +320,6 @@
     }
   })
 );
-=======
-  const [user] = result;
-  const token = jwt.sign({ userId: user.id }, JWT_SECRET, { expiresIn: '7d' });
-
-  res.status(201).json({ token, user });
-}));
-
->>>>>>> af32a638
 
 app.post(
   '/api/auth/login',
