import React, {
  PropsWithChildren,
  createContext,
  useCallback,
  useContext,
  useEffect,
  useMemo,
  useRef,
  useState,
} from 'react';
import AsyncStorage from '@react-native-async-storage/async-storage';
import {
  ApiRequestOptions,
  apiFetch,
  clearStoredToken,
  extractUserIdFromToken,
  getStoredToken,
  setStoredToken,
} from '@/services/httpClient';
import { fetchDashboard, logHabitEntry as logHabitEntryRequest } from '@/services/api';
import {
  DashboardResponse,
  HabitLog,
  HabitSlug,
  HabitSummary,
  NotificationItem,
  ReminderItem,
} from '@/types/api';
import {
  DailySnapshot,
  ExerciseHabitSettings,
  HabitSettingsMap,
  NutritionHabitSettings,
  NutritionMealConfig,
  SleepHabitSettings,
  UserProfile,
  WaterHabitSettings,
} from '@/types/app';
import {
  addMinutes,
  setTimeOfDay,
  subtractMinutes,
  toDateKey,
} from '@/utils/date';

interface HabitState {
  summary: HabitSummary;
  history: HabitLog[];
  settings: HabitSettingsMap[HabitSlug];
}

interface DashboardState {
  date: string;
  habits: Record<HabitSlug, HabitState>;
  reminders: ReminderItem[];
  notifications: NotificationItem[];
  dailySnapshots: Record<string, DailySnapshot>;
}

interface SignInPayload {
  username: string;
  email: string;
  password: string;
  height: number;
  weight: number;
  age: number;
}

interface SignInCredentials {
  email: string;
  password: string;
}

interface AppContextValue {
  user: UserProfile | null;
  token: string | null;
  dashboard: DashboardState;
  isLoading: boolean;
  signIn: (payload: SignInPayload) => Promise<void>;
  authenticate: (credentials: SignInCredentials) => Promise<void>;
  signOut: () => Promise<void>;
  loadSession: () => Promise<void>;
  updateProfile: (updates: Partial<UserProfile>) => Promise<UserProfile>;
  logHabitEntry: (slug: HabitSlug, value: number, notes?: string) => Promise<HabitLog>;
  getHabitHistory: (slug: HabitSlug) => HabitLog[];
  updateWaterSettings: (updates: Partial<WaterHabitSettings>) => Promise<void>;
  updateSleepSettings: (updates: Partial<SleepHabitSettings>) => Promise<void>;
  updateNutritionSettings: (updates: Partial<NutritionHabitSettings>) => Promise<void>;
  updateMealTime: (mealId: string, updates: Partial<NutritionMealConfig>) => void;
  updateExerciseSettings: (updates: Partial<ExerciseHabitSettings>) => Promise<void>;
  markNotificationAsRead: (notificationId: number) => Promise<void>;
  refreshReminders: () => void;
  request: <T>(endpoint: string, options?: ApiRequestOptions) => Promise<T>;
}

const HABIT_UNITS: Record<HabitSlug, string> = {
  water: 'ml',
  sleep: 'horas',
  exercise: 'minutos',
  nutrition: 'comidas',
};

const HABIT_NAMES: Record<HabitSlug, string> = {
  water: 'Consumo de Agua',
  sleep: 'Sueño',
  exercise: 'Ejercicio',
  nutrition: 'Alimentación',
};

const HABIT_ICONS: Record<HabitSlug, string> = {
  water: 'Droplets',
  sleep: 'Moon',
  exercise: 'Dumbbell',
  nutrition: 'Apple',
};

const HABIT_COLORS: Record<HabitSlug, string> = {
  water: '#2563eb',
  sleep: '#7c3aed',
  exercise: '#16a34a',
  nutrition: '#f97316',
};

const defaultMeals: NutritionMealConfig[] = [
  { id: 'breakfast', label: 'Desayuno', time: '08:00', enabled: true },
  { id: 'lunch', label: 'Almuerzo', time: '13:00', enabled: true },
  { id: 'dinner', label: 'Cena', time: '20:00', enabled: true },
];

const AUTH_USER_KEY = 'auth_user';
const DEFAULT_WATER_TARGET = 2000;

const normalizeNumber = (value: unknown, fallback: number) => {
  const parsed = typeof value === 'string' ? Number(value) : value;
  return typeof parsed === 'number' && Number.isFinite(parsed) ? parsed : fallback;
};

const DEFAULT_PROFILE_METRICS: Pick<UserProfile, 'height' | 'weight' | 'age'> = {
  height: 170,
  weight: 65,
  age: 28,
};

<<<<<<< HEAD
const buildUserProfile = (apiUser: any, fallback: Partial<UserProfile> = {}): UserProfile => {
  const idCandidate = (() => {
    const idValue = apiUser?.id ?? apiUser?.userId;
    if (typeof idValue === 'number' && Number.isFinite(idValue)) {
      const normalized = Math.trunc(idValue);
      return normalized > 0 ? normalized : null;
    }

    if (typeof idValue === 'string') {
      const parsed = Number(idValue);
      if (Number.isFinite(parsed)) {
        const normalized = Math.trunc(parsed);
        return normalized > 0 ? normalized : null;
      }
    }

    if (typeof fallback.id === 'number' && Number.isFinite(fallback.id)) {
      const normalized = Math.trunc(fallback.id);
      return normalized > 0 ? normalized : null;
    }

    return fallback.id ?? null;
  })();

=======
const sanitizeProfileSource = (value: unknown): Record<string, unknown> => {
  if (!value || typeof value !== 'object') {
    return {};
  }

  const {
    password: _password,
    passwordHash: _passwordHash,
    token: _token,
    accessToken: _accessToken,
    refreshToken: _refreshToken,
    ...rest
  } = value as Record<string, unknown>;

  return rest;
};

const coerceString = (value: unknown): string | undefined => {
  if (typeof value !== 'string') {
    return undefined;
  }

  const trimmed = value.trim();
  return trimmed.length > 0 ? trimmed : undefined;
};

const buildUserProfile = (
  apiUser: unknown,
  fallback: Partial<UserProfile> = {}
): UserProfile => {
  const sanitizedApiUser = sanitizeProfileSource(apiUser);
  const fallbackEmail = coerceString(fallback.email);
>>>>>>> cb2302a0
  const emailCandidate =
    coerceString(sanitizedApiUser.email) ?? fallbackEmail ?? '';
  const usernameCandidate =
    coerceString(sanitizedApiUser.name) ??
    coerceString(sanitizedApiUser.username) ??
    coerceString(fallback.username) ??
    (emailCandidate || 'Usuario');

  return {
    id: idCandidate ?? null,
    username: usernameCandidate,
    email: emailCandidate,
    height: normalizeNumber(
      sanitizedApiUser.height,
      fallback.height ?? DEFAULT_PROFILE_METRICS.height
    ),
    weight: normalizeNumber(
      sanitizedApiUser.weight,
      fallback.weight ?? DEFAULT_PROFILE_METRICS.weight
    ),
    age: normalizeNumber(
      sanitizedApiUser.age,
      fallback.age ?? DEFAULT_PROFILE_METRICS.age
    ),
  };
};

const createDefaultHabitIdentifiers = (): Record<HabitSlug, number | null> => ({
  water: null,
  sleep: null,
  exercise: null,
  nutrition: null,
});

const buildHabitStates = (
  habitSettings: HabitSettingsMap,
  identifiers: Record<HabitSlug, number | null>
): Record<HabitSlug, HabitState> => ({
  water: {
    summary: createHabitSummary(
      'water',
      resolveTargetFromSettings('water', habitSettings),
      identifiers.water
    ),
    history: [],
    settings: habitSettings.water,
  },
  sleep: {
    summary: createHabitSummary(
      'sleep',
      resolveTargetFromSettings('sleep', habitSettings),
      identifiers.sleep
    ),
    history: [],
    settings: habitSettings.sleep,
  },
  exercise: {
    summary: createHabitSummary(
      'exercise',
      resolveTargetFromSettings('exercise', habitSettings),
      identifiers.exercise
    ),
    history: [],
    settings: habitSettings.exercise,
  },
  nutrition: {
    summary: createHabitSummary(
      'nutrition',
      resolveTargetFromSettings('nutrition', habitSettings),
      identifiers.nutrition
    ),
    history: [],
    settings: habitSettings.nutrition,
  },
});

<<<<<<< HEAD
const getHabitIdFromMap = (
  habitMap: Record<HabitSlug, HabitState>,
  slug: HabitSlug
): number | null => {
  const identifier = habitMap[slug]?.summary.id;
  return isValidHabitId(identifier) ? identifier : null;
=======
type ApiFetchOptions = RequestInit & { skipAuth?: boolean };

const parseApiPayload = (text: string) => {
  if (!text) {
    return undefined;
  }

  try {
    return JSON.parse(text);
  } catch {
    return text;
  }
};

const apiFetch = async <T,>(endpoint: string, options: ApiFetchOptions = {}) => {
  const { skipAuth, headers: customHeaders, ...init } = options;
  let token: string | null = null;

  if (!skipAuth) {
    token = await AsyncStorage.getItem(AUTH_TOKEN_KEY);
  }

  const headers: Record<string, string> = {
    'Content-Type': 'application/json',
    ...(token ? { Authorization: `Bearer ${token}` } : {}),
  };

  if (customHeaders) {
    if (customHeaders instanceof Headers) {
      customHeaders.forEach((value, key) => {
        headers[key] = value;
      });
    } else {
      Object.assign(headers, customHeaders as Record<string, string>);
    }
  }

  const response = await fetch(`${API_URL}${endpoint}`, {
    ...init,
    headers,
  });

  const text = await response.text();
  const payload = parseApiPayload(text);

  if (!response.ok) {
    const message =
      (payload && typeof payload === 'object' && 'message' in payload && typeof payload.message === 'string'
        ? payload.message
        : undefined) || (typeof payload === 'string' && payload) ||
      'No se pudo completar la solicitud. Inténtalo de nuevo más tarde.';
    const error = new Error(message) as Error & { status?: number; payload?: unknown };
    error.status = response.status;
    error.payload = payload;
    throw error;
  }

  return payload as T;
>>>>>>> cb2302a0
};

const formatProgressText = (value: number, target: number, unit: string) => {
  if (unit === 'ml') {
    if (target >= 1000) {
      const litersValue = (value / 1000).toFixed(1);
      const litersTarget = (target / 1000).toFixed(1);
      return `${litersValue}L de ${litersTarget}L`;
    }
    return `${value}ml de ${target}ml`;
  }

  return `${value} ${unit} de ${target} ${unit}`;
};

const createHabitSummary = (
  slug: HabitSlug,
  targetValue: number,
  identifier?: number | null
): HabitSummary => ({
  id: isValidHabitId(identifier) ? identifier : 0,
  slug,
  name: HABIT_NAMES[slug],
  icon: HABIT_ICONS[slug],
  color: HABIT_COLORS[slug],
  targetValue,
  targetUnit: HABIT_UNITS[slug],
  progressValue: 0,
  completionRate: 0,
  isComplete: false,
  progressText: formatProgressText(0, targetValue, HABIT_UNITS[slug]),
});

const isValidHabitId = (value: unknown): value is number =>
  typeof value === 'number' && Number.isFinite(value) && value > 0;

const computeRecommendedWater = (height: number, weight: number) => {
  const base = weight * 35; // ml por kilo
  const heightAdjustment = Math.max(0, height - 150) * 5;
  return Math.round(base + heightAdjustment);
};

const createDefaultSettings = (recommendedWater: number): HabitSettingsMap => ({
  water: {
    type: 'water',
    reminderIntervalMinutes: 120,
    useRecommendedTarget: true,
    customTarget: null,
    recommendedTarget: recommendedWater,
  },
  sleep: {
    type: 'sleep',
    bedTime: '22:30',
    wakeTime: '06:30',
    reminderEnabled: true,
    reminderAdvanceMinutes: 30,
  },
  nutrition: {
    type: 'nutrition',
    remindersEnabled: true,
    meals: defaultMeals,
  },
  exercise: {
    type: 'exercise',
    reminderEnabled: true,
    reminderTime: '18:00',
    dailyGoalMinutes: 30,
  },
});

const resolveTargetFromSettings = (slug: HabitSlug, settings: HabitSettingsMap): number => {
  switch (slug) {
    case 'water': {
      const waterSettings = settings.water;
      return waterSettings.useRecommendedTarget
        ? waterSettings.recommendedTarget
        : waterSettings.customTarget ?? waterSettings.recommendedTarget;
    }
    case 'sleep':
      return 8;
    case 'exercise':
      return settings.exercise.dailyGoalMinutes;
    case 'nutrition':
      return settings.nutrition.meals.filter((meal) => meal.enabled).length || 3;
    default:
      return 0;
  }
};

const AppContext = createContext<AppContextValue | undefined>(undefined);

export function AppProvider({ children }: PropsWithChildren) {
  const initialSettingsRef = useRef(createDefaultSettings(DEFAULT_WATER_TARGET));
  const [user, setUser] = useState<UserProfile | null>(null);
  const [token, setToken] = useState<string | null>(null);
  const [settings, setSettings] = useState<HabitSettingsMap>(initialSettingsRef.current);
  const [habitIdentifiers, setHabitIdentifiers] = useState<Record<
    HabitSlug,
    number | null
  >>(createDefaultHabitIdentifiers);
  const [habits, setHabits] = useState<Record<HabitSlug, HabitState>>(() =>
    buildHabitStates(initialSettingsRef.current, createDefaultHabitIdentifiers())
  );
  const [reminders, setReminders] = useState<ReminderItem[]>([]);
  const [notifications, setNotifications] = useState<NotificationItem[]>([]);
  const [dailySnapshots, setDailySnapshots] = useState<Record<string, DailySnapshot>>({});
  const [isLoading, setIsLoading] = useState(false);

  const nextNotificationId = useRef(1);

  const persistAuthSession = useCallback(
    async (authToken: string, profile: UserProfile) => {
      await AsyncStorage.multiSet([
        [AUTH_TOKEN_KEY, authToken],
        [AUTH_USER_KEY, JSON.stringify(profile)],
      ]);
      setToken(authToken);
    },
    []
  );

  const clearPersistedSession = useCallback(async () => {
    await AsyncStorage.multiRemove([AUTH_TOKEN_KEY, AUTH_USER_KEY]);
  }, []);

  const recomputeDailySnapshot = useCallback(
    (nextHabits: Record<HabitSlug, HabitState>) => {
      const today = toDateKey(new Date());
      const summaries = Object.values(nextHabits).map((habit) => habit.summary);
      const totalHabits = summaries.length;
      const completedHabits = summaries.filter((habit) => habit.isComplete).length;
      const completionPercentage = totalHabits > 0 ? completedHabits / totalHabits : 0;

      setDailySnapshots((snapshot) => ({
        ...snapshot,
        [today]: {
          date: today,
          completedHabits,
          totalHabits,
          completionPercentage,
        },
      }));
    },
    []
  );

  const rebuildReminders = useCallback(
    (
      nextHabits: Record<HabitSlug, HabitState>,
      localSettings: HabitSettingsMap,
      identifiers: Record<HabitSlug, number | null> = habitIdentifiers
    ) => {
      const now = new Date();
      const items: ReminderItem[] = [];

      const pushReminder = (
        slug: HabitSlug,
        title: string,
        message: string,
        scheduled: Date
      ) => {
        items.push({
          id: nextNotificationId.current++,
          habitId: identifiers[slug] ?? null,
          title,
          message,
          type: 'reminder',
          channel: 'in_app',
          scheduledFor: scheduled.toISOString(),
          read: false,
        });
      };

      const waterSettings = localSettings.water;
      if (waterSettings.reminderIntervalMinutes > 0) {
        const target = resolveTargetFromSettings('water', localSettings);
        const nextTime = addMinutes(now, waterSettings.reminderIntervalMinutes);
        pushReminder('water', '💧 Recordatorio de hidratación', `Bebe agua para acercarte a tu meta diaria de ${Math.round(target / 1000)}L.`, nextTime);
      }

      const sleepSettings = localSettings.sleep;
      if (sleepSettings.reminderEnabled) {
        const [hour, minute] = sleepSettings.bedTime.split(':').map(Number);
        const bedtime = setTimeOfDay(new Date(), hour, minute);
        const reminderTime = subtractMinutes(bedtime, sleepSettings.reminderAdvanceMinutes);
        pushReminder('sleep', '🌙 Hora de prepararte para dormir', `Ve cerrando tu día para descansar a las ${sleepSettings.bedTime}.`, reminderTime);
      }

      const nutritionSettings = localSettings.nutrition;
      if (nutritionSettings.remindersEnabled) {
        nutritionSettings.meals
          .filter((meal) => meal.enabled)
          .forEach((meal) => {
            const [hour, minute] = meal.time.split(':').map(Number);
            const reminderTime = setTimeOfDay(new Date(), hour, minute);
            pushReminder('nutrition', `🍽️ ${meal.label}`, `Es momento de tu ${meal.label.toLowerCase()}.`, reminderTime);
          });
      }

      const exerciseSettings = localSettings.exercise;
      if (exerciseSettings.reminderEnabled) {
        const [hour, minute] = exerciseSettings.reminderTime.split(':').map(Number);
        const reminderTime = setTimeOfDay(new Date(), hour, minute);
        pushReminder('exercise', '🏃 Hora de moverte', `Reserva ${exerciseSettings.dailyGoalMinutes} minutos para tu ejercicio de hoy.`, reminderTime);
      }

      setReminders(items);
    },
    [habitIdentifiers]
  );

  const syncHabitSummaries = useCallback(
    (summaries: HabitSummary[] | null | undefined) => {
      if (!summaries || summaries.length === 0) {
        return;
      }

      let computedHabits: Record<HabitSlug, HabitState> | null = null;
      let computedIdentifiers: Record<HabitSlug, number | null> | null = null;

      setHabits((prev) => {
        const next = { ...prev } as Record<HabitSlug, HabitState>;
        let hasUpdates = false;
        let identifiersChanged = false;
        const identifiersDraft = { ...habitIdentifiers };

        summaries.forEach((summary) => {
          const slug = summary?.slug as HabitSlug | undefined;
          if (!slug || !(slug in next)) {
            return;
          }

          const current = next[slug];
          const nextTargetUnit =
            summary.targetUnit ?? current.summary.targetUnit ?? HABIT_UNITS[slug];
          const apiIdentifier = isValidHabitId(summary.id) ? summary.id : null;

          if (apiIdentifier !== null && identifiersDraft[slug] !== apiIdentifier) {
            identifiersChanged = true;
            identifiersDraft[slug] = apiIdentifier;
          }

          const updatedSummary: HabitSummary = {
            ...current.summary,
            ...summary,
            id: apiIdentifier ?? current.summary.id,
            slug,
            name: summary.name ?? current.summary.name ?? HABIT_NAMES[slug],
            icon: summary.icon ?? current.summary.icon ?? HABIT_ICONS[slug],
            color: summary.color ?? current.summary.color ?? HABIT_COLORS[slug],
            targetUnit: nextTargetUnit,
            progressText:
              summary.progressText ??
              formatProgressText(
                summary.progressValue ?? current.summary.progressValue,
                summary.targetValue ?? current.summary.targetValue,
                nextTargetUnit
              ),
          };

          const hasDifference =
            current.summary.id !== updatedSummary.id ||
            current.summary.name !== updatedSummary.name ||
            current.summary.icon !== updatedSummary.icon ||
            current.summary.color !== updatedSummary.color ||
            current.summary.targetValue !== updatedSummary.targetValue ||
            current.summary.targetUnit !== updatedSummary.targetUnit ||
            current.summary.progressValue !== updatedSummary.progressValue ||
            current.summary.completionRate !== updatedSummary.completionRate ||
            current.summary.isComplete !== updatedSummary.isComplete ||
            current.summary.progressText !== updatedSummary.progressText;

          if (!hasDifference) {
            return;
          }

          hasUpdates = true;
          next[slug] = {
            ...current,
            summary: updatedSummary,
          };
        });

        if (!hasUpdates) {
          if (identifiersChanged) {
            computedIdentifiers = identifiersDraft;
          }
          return prev;
        }

        computedHabits = next;
        if (identifiersChanged) {
          computedIdentifiers = identifiersDraft;
        }
        return next;
      });

      if (computedIdentifiers) {
        setHabitIdentifiers(computedIdentifiers);
      }

      if (computedHabits) {
        const identifiers = computedIdentifiers ?? habitIdentifiers;
        recomputeDailySnapshot(computedHabits);
        rebuildReminders(computedHabits, settings, identifiers);
      } else if (computedIdentifiers) {
        rebuildReminders(habits, settings, computedIdentifiers);
      }
    },
    [habitIdentifiers, habits, rebuildReminders, recomputeDailySnapshot, settings]
  );

  const updateHabitIdentifier = useCallback(
    (slug: HabitSlug, identifier?: number | null) => {
      if (!isValidHabitId(identifier)) {
        return;
      }

      let computedHabits: Record<HabitSlug, HabitState> | null = null;
      let updatedIdentifiers: Record<HabitSlug, number | null> | null = null;

      setHabitIdentifiers((prev) => {
        if (prev[slug] === identifier) {
          return prev;
        }
        const next = { ...prev, [slug]: identifier };
        updatedIdentifiers = next;
        return next;
      });

      setHabits((prev) => {
        const current = prev[slug];
        if (!current || current.summary.id === identifier) {
          return prev;
        }

        const next = {
          ...prev,
          [slug]: {
            ...current,
            summary: {
              ...current.summary,
              id: identifier,
            },
          },
        } as Record<HabitSlug, HabitState>;

        computedHabits = next;
        return next;
      });

      const identifiers = updatedIdentifiers ?? habitIdentifiers;
      if (computedHabits) {
        recomputeDailySnapshot(computedHabits);
        rebuildReminders(computedHabits, settings, identifiers);
      } else if (updatedIdentifiers) {
        rebuildReminders(habits, settings, updatedIdentifiers);
      }
    },
    [habitIdentifiers, habits, rebuildReminders, recomputeDailySnapshot, settings]
  );

  const fetchAndSyncDashboardHabits = useCallback(async () => {
    try {
      const dashboardData = await fetchDashboard();
      if (dashboardData && Array.isArray(dashboardData.habits)) {
        syncHabitSummaries(dashboardData.habits);
      }
    } catch (error) {
      console.warn('No se pudo sincronizar los hábitos con el servidor:', error);
    }
  }, [syncHabitSummaries]);

  const request = useCallback(
<<<<<<< HEAD
    async <T>(endpoint: string, options: ApiRequestOptions = {}) => {
=======
    async <T,>(endpoint: string, options: ApiFetchOptions = {}) => {
>>>>>>> cb2302a0
      const result = await apiFetch<T>(endpoint, options);

      if (endpoint.startsWith('/dashboard')) {
        const dashboardPayload = result as unknown as DashboardResponse | null;
        if (dashboardPayload && Array.isArray(dashboardPayload.habits)) {
          syncHabitSummaries(dashboardPayload.habits);
        }
      }

      return result;
    },
    [syncHabitSummaries]
  );

  const registerAchievementNotification = useCallback(
    (slug: HabitSlug, message: string) => {
      setNotifications((prev) => [
        {
          id: nextNotificationId.current++,
          habitId: habitIdentifiers[slug] ?? null,
          title: '🎉 ¡Objetivo alcanzado!',
          message,
          type: 'achievement',
          channel: 'in_app',
          scheduledFor: null,
          read: false,
          createdAt: new Date().toISOString(),
        },
        ...prev,
      ]);
    },
    [habitIdentifiers]
  );

  const resetAppState = useCallback(() => {
    const baseSettings = createDefaultSettings(DEFAULT_WATER_TARGET);
    const baseIdentifiers = createDefaultHabitIdentifiers();
    const baseHabits = buildHabitStates(baseSettings, baseIdentifiers);

    nextNotificationId.current = 1;
    setUser(null);
    setSettings(baseSettings);
    setHabitIdentifiers(baseIdentifiers);
    setHabits(baseHabits);
    setDailySnapshots({});
    setReminders([]);
    setNotifications([]);
  }, []);

  const initializeUserSession = useCallback(
    (
      profile: UserProfile,
      welcome?: { welcomeTitle?: string; welcomeMessage?: string }
    ) => {
      const recommended = computeRecommendedWater(profile.height, profile.weight);
      const nextSettings = createDefaultSettings(recommended);
      const nextIdentifiers = createDefaultHabitIdentifiers();
      const nextHabits = buildHabitStates(nextSettings, nextIdentifiers);

      nextNotificationId.current = 1;

      setUser(profile);
      setSettings(nextSettings);
      setHabitIdentifiers(nextIdentifiers);
      setHabits(nextHabits);
      setDailySnapshots({});
      rebuildReminders(nextHabits, nextSettings, nextIdentifiers);

      if (welcome?.welcomeTitle && welcome?.welcomeMessage) {
        setNotifications([
          {
            id: nextNotificationId.current++,
            habitId: null,
            title: welcome.welcomeTitle,
            message: welcome.welcomeMessage,
            type: 'alert',
            channel: 'in_app',
            scheduledFor: null,
            read: false,
            createdAt: new Date().toISOString(),
          },
        ]);
      } else {
        setNotifications([]);
      }
    },
    [rebuildReminders]
  );

  const logHabitEntry = useCallback<AppContextValue['logHabitEntry']>(
    async (slug, value, notes) => {
      const habit = habits[slug];
      if (!habit) {
        throw new Error('No encontramos este hábito.');
      }

      const habitIdCandidate = habitIdentifiers[slug] ?? habit.summary.id;
      if (!isValidHabitId(habitIdCandidate)) {
        throw new Error(
          'No se pudo identificar este hábito. Actualiza la información e inténtalo nuevamente.'
        );
      }
      const timestamp = new Date().toISOString();

<<<<<<< HEAD
      const data = await logHabitEntryRequest(habitId, {
        value,
        notes: notes ?? null,
        loggedAt: timestamp,
=======
      const data = await apiFetch<HabitLog>(`/habits/${habitIdCandidate}/logs`, {
        method: 'POST',
        body: JSON.stringify({
          value,
          notes: notes ?? null,
          loggedAt: timestamp,
        }),
>>>>>>> cb2302a0
      });

      const log: HabitLog = {
        ...data,
        habitId: habitIdCandidate,
        notes: data?.notes ?? notes ?? null,
        loggedAt: data?.loggedAt ?? timestamp,
        entryDate: data?.entryDate ?? toDateKey(new Date(data?.loggedAt ?? timestamp)),
      };

      let achievedToday = false;
      let habitName = habit.summary.name;

      setHabits((prev) => {
        const current = prev[slug];
        const targetValue = resolveTargetFromSettings(slug, settings);
        const progressValue = Math.max(0, current.summary.progressValue + log.value);
        const wasComplete = current.summary.isComplete;
        const isComplete = targetValue > 0 ? progressValue >= targetValue : false;
        achievedToday = !wasComplete && isComplete;
        habitName = current.summary.name;

        const updatedSummary: HabitSummary = {
          ...current.summary,
          progressValue,
          targetValue,
          targetUnit: HABIT_UNITS[slug],
          completionRate: targetValue > 0 ? Math.min(progressValue / targetValue, 1) : 0,
          isComplete,
          progressText: formatProgressText(progressValue, targetValue, HABIT_UNITS[slug]),
        };

        const nextHabits = {
          ...prev,
          [slug]: {
            ...current,
            summary: updatedSummary,
            history: [log, ...current.history],
          },
        };

        recomputeDailySnapshot(nextHabits);
        return nextHabits;
      });

      if (achievedToday) {
        registerAchievementNotification(
          slug,
          `Completaste tu hábito de ${habitName.toLowerCase()} hoy.`
        );
      }

      return log;
    },
    [habitIdentifiers, habits, recomputeDailySnapshot, registerAchievementNotification, settings]
  );

  const applySettings = useCallback(
    (nextSettings: HabitSettingsMap) => {
      let computedHabits: Record<HabitSlug, HabitState> = habits;

      setSettings(nextSettings);
      setHabits((prev) => {
        const updated = { ...prev } as Record<HabitSlug, HabitState>;
        (Object.keys(updated) as HabitSlug[]).forEach((slug) => {
          const targetValue = resolveTargetFromSettings(slug, nextSettings);
          const habit = updated[slug];
          const progressValue = habit.summary.progressValue;
          updated[slug] = {
            ...habit,
            settings: nextSettings[slug],
            summary: {
              ...habit.summary,
              targetValue,
              targetUnit: HABIT_UNITS[slug],
              completionRate: targetValue > 0 ? Math.min(progressValue / targetValue, 1) : 0,
              isComplete: targetValue > 0 ? progressValue >= targetValue : false,
              progressText: formatProgressText(progressValue, targetValue, HABIT_UNITS[slug]),
            },
          };
        });
        computedHabits = updated;
        return updated;
      });

      recomputeDailySnapshot(computedHabits);
      rebuildReminders(computedHabits, nextSettings);
    },
    [habits, recomputeDailySnapshot, rebuildReminders]
  );

  const signIn = useCallback<AppContextValue['signIn']>(
    async ({ username, email, password, height, weight, age }) => {
      setIsLoading(true);
      const normalizedEmail = email.trim().toLowerCase();

      try {
        const data = await apiFetch<{ token?: string; user?: unknown }>(
          '/auth/register',
          {
            method: 'POST',
            body: JSON.stringify({
              name: username.trim(),
              email: normalizedEmail,
              password,
              height,
              weight,
              age,
            }),
            skipAuth: true,
          }
        );

        const authToken = data?.token;

        if (!authToken) {
          throw new Error('No se recibió el token de autenticación.');
        }

<<<<<<< HEAD
        await setStoredToken(authToken);
        setToken(authToken);

        const profile = buildUserProfile(data?.user, {
          id: extractUserIdFromToken(authToken) ?? null,
=======
        const profile = buildUserProfile(sanitizeProfileSource(data?.user), {
>>>>>>> cb2302a0
          username: username.trim(),
          email: normalizedEmail,
          height,
          weight,
          age,
        });

        await persistAuthSession(authToken, profile);
        initializeUserSession(profile, {
          welcomeTitle: '👋 ¡Bienvenido!',
          welcomeMessage:
            'Configura tus hábitos para recibir recordatorios personalizados.',
        });
        await fetchAndSyncDashboardHabits();
      } catch (error) {
<<<<<<< HEAD
        await clearStoredToken();
        await AsyncStorage.removeItem(AUTH_USER_KEY);
=======
        await clearPersistedSession();
>>>>>>> cb2302a0
        setToken(null);
        throw error instanceof Error
          ? error
          : new Error('No pudimos crear tu perfil. Intenta nuevamente.');
      } finally {
        setIsLoading(false);
      }
    },
    [
      clearPersistedSession,
      fetchAndSyncDashboardHabits,
      initializeUserSession,
      persistAuthSession,
    ]
  );

  const authenticate = useCallback<AppContextValue['authenticate']>(
    async ({ email, password }) => {
      setIsLoading(true);
      const normalizedEmail = email.trim().toLowerCase();

      try {
        const data = await apiFetch<{ token?: string; user?: unknown }>(
          '/auth/login',
          {
            method: 'POST',
            body: JSON.stringify({
              email: normalizedEmail,
              password,
            }),
            skipAuth: true,
          }
        );

        const authToken: string | undefined = data?.token;

        if (!authToken) {
          throw new Error('No se recibió el token de autenticación.');
        }

<<<<<<< HEAD
        await setStoredToken(authToken);
        setToken(authToken);

        const profile = buildUserProfile(data?.user, {
          id: extractUserIdFromToken(authToken) ?? null,
=======
        const profile = buildUserProfile(sanitizeProfileSource(data?.user), {
>>>>>>> cb2302a0
          email: normalizedEmail,
        });

        await persistAuthSession(authToken, profile);
        initializeUserSession(profile, {
          welcomeTitle: '👋 ¡Bienvenido de nuevo!',
          welcomeMessage: 'Revisa tus hábitos para continuar con tu progreso.',
        });
        await fetchAndSyncDashboardHabits();
      } catch (error) {
<<<<<<< HEAD
        await clearStoredToken();
        await AsyncStorage.removeItem(AUTH_USER_KEY);
=======
        await clearPersistedSession();
>>>>>>> cb2302a0
        setToken(null);
        throw error instanceof Error
          ? error
          : new Error('No pudimos validar tus credenciales. Intenta nuevamente.');
      } finally {
        setIsLoading(false);
      }
    },
    [
      clearPersistedSession,
      fetchAndSyncDashboardHabits,
      initializeUserSession,
      persistAuthSession,
    ]
  );

  const loadSession = useCallback<AppContextValue['loadSession']>(async () => {
    setIsLoading(true);
    let storedToken: string | null = null;
    let forcedSignOut = false;

    try {
      storedToken = await getStoredToken();
      if (!storedToken) {
        setToken(null);
        resetAppState();
        return;
      }

      setToken(storedToken);

      const decodedUserId = extractUserIdFromToken(storedToken);
      const data = await apiFetch<{ user?: unknown }>('/auth/me');
<<<<<<< HEAD
      const profile = buildUserProfile(data?.user ?? data, {
        id: decodedUserId ?? null,
      });

      if (decodedUserId && profile.id && decodedUserId !== profile.id) {
        const mismatchError = new Error('Token y perfil no coinciden') as Error & {
          status?: number;
        };
        mismatchError.status = 401;
        throw mismatchError;
      }
=======
      const profile = buildUserProfile(sanitizeProfileSource(data?.user ?? data));
>>>>>>> cb2302a0

      initializeUserSession(profile);
      await fetchAndSyncDashboardHabits();
      await AsyncStorage.setItem(AUTH_USER_KEY, JSON.stringify(profile));
    } catch (error) {
      const status = (error as { status?: number }).status;
      if (status === 401 || status === 403) {
        forcedSignOut = true;
<<<<<<< HEAD
        await clearStoredToken();
        await AsyncStorage.removeItem(AUTH_USER_KEY);
=======
        await clearPersistedSession();
>>>>>>> cb2302a0
        setToken(null);
        resetAppState();
        return;
      }

      if (!forcedSignOut && storedToken) {
        const cachedProfile = await AsyncStorage.getItem(AUTH_USER_KEY);
        if (cachedProfile) {
          try {
            const parsedProfile = JSON.parse(cachedProfile);
            const sanitizedSource = sanitizeProfileSource(parsedProfile);
            const sanitizedProfile = buildUserProfile(
              sanitizedSource,
              sanitizedSource as Partial<UserProfile>
            );
            initializeUserSession(sanitizedProfile);
            return;
          } catch {
            await AsyncStorage.removeItem(AUTH_USER_KEY);
          }
        }
      }

      if (error instanceof Error) {
        console.warn('No se pudo restaurar la sesión:', error.message);
      }
    } finally {
      setIsLoading(false);
    }
  }, [
    clearPersistedSession,
    fetchAndSyncDashboardHabits,
    initializeUserSession,
    resetAppState,
  ]);

  useEffect(() => {
    loadSession();
  }, [loadSession]);

  const signOut = useCallback<AppContextValue['signOut']>(async () => {
    try {
<<<<<<< HEAD
      await clearStoredToken();
      await AsyncStorage.removeItem(AUTH_USER_KEY);
=======
      await clearPersistedSession();
>>>>>>> cb2302a0
    } finally {
      setToken(null);
      resetAppState();
    }
  }, [clearPersistedSession, resetAppState]);

  const updateProfile = useCallback<AppContextValue['updateProfile']>(
    async (updates) => {
      if (!user) {
        throw new Error('No hay una sesión activa.');
      }

      const apiPayload: Record<string, unknown> = {};

      if (updates.username !== undefined) {
        const trimmed = updates.username.trim();
        if (!trimmed) {
          throw new Error('El nombre no puede estar vacío.');
        }
        apiPayload.name = trimmed;
      }

      if (updates.height !== undefined) {
        if (!Number.isFinite(updates.height)) {
          throw new Error('La altura debe ser un número válido.');
        }
        apiPayload.height = updates.height;
      }

      if (updates.weight !== undefined) {
        if (!Number.isFinite(updates.weight)) {
          throw new Error('El peso debe ser un número válido.');
        }
        apiPayload.weight = updates.weight;
      }

      if (updates.age !== undefined) {
        if (!Number.isFinite(updates.age)) {
          throw new Error('La edad debe ser un número válido.');
        }
        apiPayload.age = updates.age;
      }

      if (!Object.keys(apiPayload).length) {
        return user as UserProfile;
      }

      const data = await apiFetch<{ user?: unknown }>('/auth/me', {
        method: 'PATCH',
        body: JSON.stringify(apiPayload),
      });

      const nextProfile = buildUserProfile(sanitizeProfileSource(data?.user ?? data), {
        ...user,
        ...updates,
      });

      setUser(nextProfile);
      await AsyncStorage.setItem(AUTH_USER_KEY, JSON.stringify(nextProfile));

      const recommended = computeRecommendedWater(
        nextProfile.height,
        nextProfile.weight
      );

      const nextSettings: HabitSettingsMap = {
        ...settings,
        water: {
          ...settings.water,
          recommendedTarget: recommended,
          customTarget: settings.water.useRecommendedTarget
            ? null
            : settings.water.customTarget,
        },
      };

      applySettings(nextSettings);

      return nextProfile;
    },
    [applySettings, settings, user]
  );

  const updateWaterSettings = useCallback<AppContextValue['updateWaterSettings']>(
    async (waterUpdates) => {
      const payload = {
        type: 'water' as const,
        useRecommendedTarget:
          waterUpdates.useRecommendedTarget ?? settings.water.useRecommendedTarget,
        customTarget:
          waterUpdates.customTarget ?? settings.water.customTarget ?? null,
        reminderInterval:
          waterUpdates.reminderIntervalMinutes ?? settings.water.reminderIntervalMinutes,
        targetValue:
          waterUpdates.customTarget ??
          (waterUpdates.useRecommendedTarget === false
            ? settings.water.customTarget ?? settings.water.recommendedTarget
            : settings.water.recommendedTarget),
      };

      const response = await apiFetch<{
        habitId: number;
        settings: {
          targetValue: number;
          recommendedTarget: number;
          customTarget: number | null;
          useRecommendedTarget: boolean;
          reminderInterval: number;
        };
      }>('/habits/settings', {
        method: 'PATCH',
        body: JSON.stringify(payload),
      });

      const updated = response.settings;

      const nextSettings: HabitSettingsMap = {
        ...settings,
        water: {
          ...settings.water,
          reminderIntervalMinutes: updated.reminderInterval,
          useRecommendedTarget: updated.useRecommendedTarget,
          recommendedTarget: updated.recommendedTarget,
          customTarget: updated.useRecommendedTarget
            ? null
            : updated.customTarget ?? updated.targetValue,
        },
      };

      applySettings(nextSettings);
      updateHabitIdentifier('water', response?.habitId);
    },
    [applySettings, settings, updateHabitIdentifier]
  );

  const updateSleepSettings = useCallback<AppContextValue['updateSleepSettings']>(
    async (sleepUpdates) => {
      const payload = {
        type: 'sleep' as const,
        bedTime: sleepUpdates.bedTime ?? settings.sleep.bedTime,
        wakeTime: sleepUpdates.wakeTime ?? settings.sleep.wakeTime,
        reminderEnabled:
          sleepUpdates.reminderEnabled ?? settings.sleep.reminderEnabled,
        reminderAdvance:
          sleepUpdates.reminderAdvanceMinutes ?? settings.sleep.reminderAdvanceMinutes,
      };

      const response = await apiFetch<{
        habitId: number;
        settings: {
          bedTime: string;
          wakeTime: string;
          reminderEnabled: boolean;
          reminderAdvance: number;
          targetValue?: number;
        };
      }>('/habits/settings', {
        method: 'PATCH',
        body: JSON.stringify(payload),
      });

      const nextSettings: HabitSettingsMap = {
        ...settings,
        sleep: {
          ...settings.sleep,
          bedTime: response.settings.bedTime,
          wakeTime: response.settings.wakeTime,
          reminderEnabled: response.settings.reminderEnabled,
          reminderAdvanceMinutes: response.settings.reminderAdvance,
        },
      };

      applySettings(nextSettings);
      updateHabitIdentifier('sleep', response?.habitId);
    },
    [applySettings, settings, updateHabitIdentifier]
  );

  const updateNutritionSettings = useCallback<AppContextValue['updateNutritionSettings']>(
    async (nutritionUpdates) => {
      const meals = (nutritionUpdates.meals ?? settings.nutrition.meals).map((meal) => ({
        id: meal.id,
        label: meal.label,
        time: meal.time,
        enabled: meal.enabled,
      }));

      const response = await apiFetch<{
        habitId: number;
        settings: {
          remindersEnabled: boolean;
          meals: { id: string; label: string; time: string; enabled: boolean }[];
          targetValue: number;
        };
      }>('/habits/settings', {
        method: 'PATCH',
        body: JSON.stringify({
          type: 'nutrition',
          remindersEnabled:
            nutritionUpdates.remindersEnabled ?? settings.nutrition.remindersEnabled,
          meals,
        }),
      });

      const updatedMeals = response.settings.meals.map((meal) => ({
        id: meal.id,
        label: meal.label,
        time: meal.time,
        enabled: meal.enabled,
      }));

      const nextSettings: HabitSettingsMap = {
        ...settings,
        nutrition: {
          ...settings.nutrition,
          remindersEnabled: response.settings.remindersEnabled,
          meals: updatedMeals,
        },
      };

      applySettings(nextSettings);
      updateHabitIdentifier('nutrition', response?.habitId);
    },
    [applySettings, settings, updateHabitIdentifier]
  );

  const updateMealTime = useCallback<AppContextValue['updateMealTime']>(
    (mealId, mealUpdates) => {
      applySettings({
        ...settings,
        nutrition: {
          ...settings.nutrition,
          meals: settings.nutrition.meals.map((meal) =>
            meal.id === mealId ? { ...meal, ...mealUpdates } : meal
          ),
        },
      });
    },
    [applySettings, settings]
  );

  const updateExerciseSettings = useCallback<AppContextValue['updateExerciseSettings']>(
    async (exerciseUpdates) => {
      const payload = {
        type: 'exercise' as const,
        reminderEnabled:
          exerciseUpdates.reminderEnabled ?? settings.exercise.reminderEnabled,
        reminderTime: exerciseUpdates.reminderTime ?? settings.exercise.reminderTime,
        dailyGoalMinutes:
          exerciseUpdates.dailyGoalMinutes ?? settings.exercise.dailyGoalMinutes,
      };

      const response = await apiFetch<{
        habitId: number;
        settings: {
          reminderEnabled: boolean;
          reminderTime: string;
          dailyGoalMinutes: number;
        };
      }>('/habits/settings', {
        method: 'PATCH',
        body: JSON.stringify(payload),
      });

      const nextSettings: HabitSettingsMap = {
        ...settings,
        exercise: {
          ...settings.exercise,
          reminderEnabled: response.settings.reminderEnabled,
          reminderTime: response.settings.reminderTime,
          dailyGoalMinutes: response.settings.dailyGoalMinutes,
        },
      };

      applySettings(nextSettings);
      updateHabitIdentifier('exercise', response?.habitId);
    },
    [applySettings, settings, updateHabitIdentifier]
  );

  const getHabitHistory = useCallback<AppContextValue['getHabitHistory']>(
    (slug) => habits[slug].history,
    [habits]
  );

  const markNotificationAsRead = useCallback<AppContextValue['markNotificationAsRead']>(
    async (notificationId) => {
      await apiFetch(`/notifications/${notificationId}/read`, {
        method: 'PATCH',
      });

      setReminders((prev) =>
        prev.map((reminder) =>
          reminder.id === notificationId ? { ...reminder, read: true } : reminder
        )
      );
      setNotifications((prev) =>
        prev.map((notification) =>
          notification.id === notificationId ? { ...notification, read: true } : notification
        )
      );
    },
    []
  );

  const refreshReminders = useCallback<AppContextValue['refreshReminders']>(() => {
    rebuildReminders(habits, settings);
  }, [habits, rebuildReminders, settings]);

  const dashboard = useMemo<DashboardState>(() => {
    const reminderList = [...reminders].sort((a, b) => {
      if (a.scheduledFor && b.scheduledFor) {
        return a.scheduledFor.localeCompare(b.scheduledFor);
      }
      return 0;
    });

    const notificationList = [...notifications].sort((a, b) => {
      const timeA = a.scheduledFor ?? a.createdAt;
      const timeB = b.scheduledFor ?? b.createdAt;
      return timeB.localeCompare(timeA);
    });

    return {
      date: toDateKey(new Date()),
      habits,
      reminders: reminderList,
      notifications: notificationList,
      dailySnapshots,
    };
  }, [dailySnapshots, habits, notifications, reminders]);

  const value = useMemo<AppContextValue>(
    () => ({
      user,
      token,
      dashboard,
      isLoading,
      signIn,
      authenticate,
      signOut,
      loadSession,
      updateProfile,
      logHabitEntry,
      getHabitHistory,
      updateWaterSettings,
      updateSleepSettings,
      updateNutritionSettings,
      updateMealTime,
      updateExerciseSettings,
      markNotificationAsRead,
      refreshReminders,
      request,
    }),
    [
      dashboard,
      getHabitHistory,
      isLoading,
      logHabitEntry,
      loadSession,
      markNotificationAsRead,
      request,
      refreshReminders,
      signOut,
      authenticate,
      signIn,
      updateExerciseSettings,
      updateMealTime,
      updateNutritionSettings,
      updateProfile,
      updateSleepSettings,
      updateWaterSettings,
      token,
      user,
    ]
  );

  return <AppContext.Provider value={value}>{children}</AppContext.Provider>;
}

export function useAppContext() {
  const context = useContext(AppContext);
  if (!context) {
    throw new Error('useAppContext debe utilizarse dentro de un AppProvider');
  }
  return context;
}
<|MERGE_RESOLUTION|>--- conflicted
+++ resolved
@@ -141,7 +141,6 @@
   age: 28,
 };
 
-<<<<<<< HEAD
 const buildUserProfile = (apiUser: any, fallback: Partial<UserProfile> = {}): UserProfile => {
   const idCandidate = (() => {
     const idValue = apiUser?.id ?? apiUser?.userId;
@@ -166,40 +165,6 @@
     return fallback.id ?? null;
   })();
 
-=======
-const sanitizeProfileSource = (value: unknown): Record<string, unknown> => {
-  if (!value || typeof value !== 'object') {
-    return {};
-  }
-
-  const {
-    password: _password,
-    passwordHash: _passwordHash,
-    token: _token,
-    accessToken: _accessToken,
-    refreshToken: _refreshToken,
-    ...rest
-  } = value as Record<string, unknown>;
-
-  return rest;
-};
-
-const coerceString = (value: unknown): string | undefined => {
-  if (typeof value !== 'string') {
-    return undefined;
-  }
-
-  const trimmed = value.trim();
-  return trimmed.length > 0 ? trimmed : undefined;
-};
-
-const buildUserProfile = (
-  apiUser: unknown,
-  fallback: Partial<UserProfile> = {}
-): UserProfile => {
-  const sanitizedApiUser = sanitizeProfileSource(apiUser);
-  const fallbackEmail = coerceString(fallback.email);
->>>>>>> cb2302a0
   const emailCandidate =
     coerceString(sanitizedApiUser.email) ?? fallbackEmail ?? '';
   const usernameCandidate =
@@ -276,73 +241,12 @@
   },
 });
 
-<<<<<<< HEAD
 const getHabitIdFromMap = (
   habitMap: Record<HabitSlug, HabitState>,
   slug: HabitSlug
 ): number | null => {
   const identifier = habitMap[slug]?.summary.id;
   return isValidHabitId(identifier) ? identifier : null;
-=======
-type ApiFetchOptions = RequestInit & { skipAuth?: boolean };
-
-const parseApiPayload = (text: string) => {
-  if (!text) {
-    return undefined;
-  }
-
-  try {
-    return JSON.parse(text);
-  } catch {
-    return text;
-  }
-};
-
-const apiFetch = async <T,>(endpoint: string, options: ApiFetchOptions = {}) => {
-  const { skipAuth, headers: customHeaders, ...init } = options;
-  let token: string | null = null;
-
-  if (!skipAuth) {
-    token = await AsyncStorage.getItem(AUTH_TOKEN_KEY);
-  }
-
-  const headers: Record<string, string> = {
-    'Content-Type': 'application/json',
-    ...(token ? { Authorization: `Bearer ${token}` } : {}),
-  };
-
-  if (customHeaders) {
-    if (customHeaders instanceof Headers) {
-      customHeaders.forEach((value, key) => {
-        headers[key] = value;
-      });
-    } else {
-      Object.assign(headers, customHeaders as Record<string, string>);
-    }
-  }
-
-  const response = await fetch(`${API_URL}${endpoint}`, {
-    ...init,
-    headers,
-  });
-
-  const text = await response.text();
-  const payload = parseApiPayload(text);
-
-  if (!response.ok) {
-    const message =
-      (payload && typeof payload === 'object' && 'message' in payload && typeof payload.message === 'string'
-        ? payload.message
-        : undefined) || (typeof payload === 'string' && payload) ||
-      'No se pudo completar la solicitud. Inténtalo de nuevo más tarde.';
-    const error = new Error(message) as Error & { status?: number; payload?: unknown };
-    error.status = response.status;
-    error.payload = payload;
-    throw error;
-  }
-
-  return payload as T;
->>>>>>> cb2302a0
 };
 
 const formatProgressText = (value: number, target: number, unit: string) => {
@@ -717,11 +621,7 @@
   }, [syncHabitSummaries]);
 
   const request = useCallback(
-<<<<<<< HEAD
     async <T>(endpoint: string, options: ApiRequestOptions = {}) => {
-=======
-    async <T,>(endpoint: string, options: ApiFetchOptions = {}) => {
->>>>>>> cb2302a0
       const result = await apiFetch<T>(endpoint, options);
 
       if (endpoint.startsWith('/dashboard')) {
@@ -826,20 +726,10 @@
       }
       const timestamp = new Date().toISOString();
 
-<<<<<<< HEAD
       const data = await logHabitEntryRequest(habitId, {
         value,
         notes: notes ?? null,
         loggedAt: timestamp,
-=======
-      const data = await apiFetch<HabitLog>(`/habits/${habitIdCandidate}/logs`, {
-        method: 'POST',
-        body: JSON.stringify({
-          value,
-          notes: notes ?? null,
-          loggedAt: timestamp,
-        }),
->>>>>>> cb2302a0
       });
 
       const log: HabitLog = {
@@ -959,15 +849,11 @@
           throw new Error('No se recibió el token de autenticación.');
         }
 
-<<<<<<< HEAD
         await setStoredToken(authToken);
         setToken(authToken);
 
         const profile = buildUserProfile(data?.user, {
           id: extractUserIdFromToken(authToken) ?? null,
-=======
-        const profile = buildUserProfile(sanitizeProfileSource(data?.user), {
->>>>>>> cb2302a0
           username: username.trim(),
           email: normalizedEmail,
           height,
@@ -983,12 +869,8 @@
         });
         await fetchAndSyncDashboardHabits();
       } catch (error) {
-<<<<<<< HEAD
         await clearStoredToken();
         await AsyncStorage.removeItem(AUTH_USER_KEY);
-=======
-        await clearPersistedSession();
->>>>>>> cb2302a0
         setToken(null);
         throw error instanceof Error
           ? error
@@ -1029,15 +911,11 @@
           throw new Error('No se recibió el token de autenticación.');
         }
 
-<<<<<<< HEAD
         await setStoredToken(authToken);
         setToken(authToken);
 
         const profile = buildUserProfile(data?.user, {
           id: extractUserIdFromToken(authToken) ?? null,
-=======
-        const profile = buildUserProfile(sanitizeProfileSource(data?.user), {
->>>>>>> cb2302a0
           email: normalizedEmail,
         });
 
@@ -1048,12 +926,8 @@
         });
         await fetchAndSyncDashboardHabits();
       } catch (error) {
-<<<<<<< HEAD
         await clearStoredToken();
         await AsyncStorage.removeItem(AUTH_USER_KEY);
-=======
-        await clearPersistedSession();
->>>>>>> cb2302a0
         setToken(null);
         throw error instanceof Error
           ? error
@@ -1087,7 +961,6 @@
 
       const decodedUserId = extractUserIdFromToken(storedToken);
       const data = await apiFetch<{ user?: unknown }>('/auth/me');
-<<<<<<< HEAD
       const profile = buildUserProfile(data?.user ?? data, {
         id: decodedUserId ?? null,
       });
@@ -1099,9 +972,6 @@
         mismatchError.status = 401;
         throw mismatchError;
       }
-=======
-      const profile = buildUserProfile(sanitizeProfileSource(data?.user ?? data));
->>>>>>> cb2302a0
 
       initializeUserSession(profile);
       await fetchAndSyncDashboardHabits();
@@ -1110,12 +980,8 @@
       const status = (error as { status?: number }).status;
       if (status === 401 || status === 403) {
         forcedSignOut = true;
-<<<<<<< HEAD
         await clearStoredToken();
         await AsyncStorage.removeItem(AUTH_USER_KEY);
-=======
-        await clearPersistedSession();
->>>>>>> cb2302a0
         setToken(null);
         resetAppState();
         return;
@@ -1158,12 +1024,8 @@
 
   const signOut = useCallback<AppContextValue['signOut']>(async () => {
     try {
-<<<<<<< HEAD
       await clearStoredToken();
       await AsyncStorage.removeItem(AUTH_USER_KEY);
-=======
-      await clearPersistedSession();
->>>>>>> cb2302a0
     } finally {
       setToken(null);
       resetAppState();
